--- conflicted
+++ resolved
@@ -15,11 +15,8 @@
 2. Run `pip install -r requirements.txt` in the project folder to install all dependencies **before running any script**.
 3. Execute `python vpn_merger.py` and wait for the `output` directory.
 4. *(Optional)* pass extra flags like `--max-ping 200` or `--concurrent-limit 10` to suit your connection.
-<<<<<<< HEAD
 5. Import the `output/vpn_subscription_base64.txt` link (unless `--no-base64` was used) into your VPN app or load `vpn_singbox.json` in clients like sing-box.
-=======
-5. Import the `output/vpn_subscription_base64.txt` link into your VPN app or load `vpn_singbox.json` / `vpn_clash.yaml` in clients like sing-box or Clash.
->>>>>>> 72f24e5b
+
 
 ### 🐳 Docker
 
