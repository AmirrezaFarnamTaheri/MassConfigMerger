--- conflicted
+++ resolved
@@ -288,10 +288,7 @@
 
 ```bash
 pip install -e .[dev]
-<<<<<<< HEAD
 pre-commit install
-```
-=======
 ```
 
 ## Releasing a new version
@@ -308,5 +305,4 @@
 
 Pushing the tag triggers the `release` workflow which runs the tests, builds the
 package, uploads it to PyPI using the `PYPI_API_TOKEN` secret and publishes a
-GitHub release containing the generated files.
->>>>>>> 7c076065
+GitHub release containing the generated files.