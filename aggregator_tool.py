"""Mass Config Aggregator Tool.

This module provides a command line tool to collect VPN configuration links from
HTTP sources and Telegram channels, clean and deduplicate them, and output the
results in multiple formats.  A Telegram bot mode is also available for
on-demand updates.  The script is intended for local, one-shot execution and can
be scheduled with cron or Task Scheduler if desired.
"""
from __future__ import annotations

import asyncio
import base64
import json
import logging
import os
import re
from dataclasses import dataclass, field, fields
from datetime import datetime, timedelta
from pathlib import Path
from typing import Iterable, List, Set

import aiohttp
from aiohttp import ClientSession, ClientTimeout
from telethon import TelegramClient, events, errors
from telethon.tl.custom.message import Message


CONFIG_FILE = Path("config.json")
SOURCES_FILE = Path("sources.txt")
CHANNELS_FILE = Path("channels.txt")

# Match full config links for supported protocols
PROTOCOL_RE = re.compile(
    r"(?:vmess|vless|trojan|ssr?|hysteria2?|tuic|reality|naive|hy2|wireguard)://\S+",
    re.IGNORECASE,
)
BASE64_RE = re.compile(r"^[A-Za-z0-9+/=]+$")
HTTP_RE = re.compile(r"https?://\S+", re.IGNORECASE)


def _get_script_dir() -> Path:
    """Return a safe base directory for writing output."""
    try:
        return Path(__file__).resolve().parent
    except NameError:
        return Path.cwd()


def extract_subscription_urls(text: str) -> Set[str]:
    """Return all HTTP(S) URLs in the text block."""
    return set(HTTP_RE.findall(text))


def is_valid_config(link: str) -> bool:
    """Simple validation for known protocols."""
    if "warp://" in link:
        return False

    scheme, _, rest = link.partition("://")
    scheme = scheme.lower()
    rest = re.split(r"[?#]", rest, 1)[0]

    if scheme == "vmess":
        padded = rest + "=" * (-len(rest) % 4)
        try:
            json.loads(base64.b64decode(padded).decode())
            return True
        except Exception:
            return False
    host_required = {
        "naive",
        "hy2",
        "vless",
        "trojan",
        "reality",
        "hysteria",
        "hysteria2",
        "tuic",
        "ss",
        "ssr",
    }
    if scheme in host_required:
        if "@" not in rest:
            return False
        host = rest.split("@", 1)[1].split("/", 1)[0]
        return ":" in host
    if scheme == "wireguard":
        return bool(rest)

    return bool(rest)


@dataclass
class Config:
    telegram_api_id: int
    telegram_api_hash: str
    telegram_bot_token: str
    allowed_user_ids: List[int]
    protocols: List[str] = field(default_factory=list)
    exclude_patterns: List[str] = field(default_factory=list)
    output_dir: str = "output"
    log_dir: str = "logs"
    max_concurrent: int = 20

    @classmethod
    def load(
        cls, path: Path, defaults: dict | None = None
    ) -> "Config":
        """Load configuration from ``path`` applying optional defaults."""
        try:
            with path.open("r") as f:
                data = json.load(f)
        except json.JSONDecodeError as exc:
            raise ValueError(f"Invalid JSON in {path}: {exc}") from exc

        if not isinstance(data, dict):
            raise ValueError(f"{path} must contain a JSON object")

        merged_defaults = {
            "protocols": [],
            "exclude_patterns": [],
            "output_dir": "output",
            "log_dir": "logs",
            "max_concurrent": 20,
        }
        if defaults:
            merged_defaults.update(defaults)
        for key, value in merged_defaults.items():
            data.setdefault(key, value)

        required = [
            "telegram_api_id",
            "telegram_api_hash",
            "telegram_bot_token",
            "allowed_user_ids",
        ]
        known_fields = {f.name for f in fields(cls)}
        missing = [k for k in required if k not in data]
        unknown = [k for k in data if k not in known_fields]
        if missing or unknown:
            parts = []
            if missing:
                parts.append("missing required fields: " + ", ".join(missing))
            if unknown:
                parts.append("unknown fields: " + ", ".join(unknown))
            msg = f"Invalid config.json - {'; '.join(parts)}"
            raise ValueError(msg)

        try:
            return cls(**data)
        except TypeError as exc:
            raise ValueError(f"Invalid configuration: {exc}") from exc


async def fetch_text(session: ClientSession, url: str) -> str | None:
    """Fetch text content from a URL with retries."""
    for _ in range(3):
        try:
            async with session.get(url, timeout=ClientTimeout(total=10)) as resp:
                if resp.status == 200:
                    return await resp.text()
        except Exception:
            await asyncio.sleep(1)
    return None


def parse_configs_from_text(text: str) -> Set[str]:
    """Extract all config links from a text block."""
    configs: Set[str] = set()
    for line in text.splitlines():
        line = line.strip()
        match = PROTOCOL_RE.search(line)
        if match:
            configs.add(match.group(0))
            continue
        if BASE64_RE.match(line):
            try:
                decoded = base64.b64decode(line).decode()
                configs.update(PROTOCOL_RE.findall(decoded))
            except Exception:
                continue
    return configs


<<<<<<< HEAD
async def check_and_update_sources(path: Path, concurrent_limit: int = 20) -> List[str]:
    """Validate and deduplicate sources list concurrently."""
=======
async def check_and_update_sources(path: Path, max_concurrent: int = 20) -> List[str]:
    """Validate and deduplicate sources list using concurrent checks."""
>>>>>>> 22800126
    if not path.exists():
        logging.warning("sources file not found: %s", path)
        return []

    with path.open() as f:
        sources = {line.strip() for line in f if line.strip()}

<<<<<<< HEAD
    valid_sources: List[str] = []
    semaphore = asyncio.Semaphore(concurrent_limit)
    connector = aiohttp.TCPConnector(limit=concurrent_limit)

    async def check(url: str) -> str | None:
=======
    semaphore = asyncio.Semaphore(max_concurrent)

    async def check_one(session: ClientSession, url: str) -> str | None:
>>>>>>> 22800126
        async with semaphore:
            text = await fetch_text(session, url)
        if not text:
            logging.info("Removing dead source: %s", url)
            return None
        if not parse_configs_from_text(text):
            logging.info("Removing empty source: %s", url)
            return None
        return url

<<<<<<< HEAD
    async with aiohttp.ClientSession(connector=connector) as session:
        tasks = [asyncio.create_task(check(u)) for u in sorted(sources)]
        for task in asyncio.as_completed(tasks):
            result = await task
            if result:
                valid_sources.append(result)
=======
    connector = aiohttp.TCPConnector(limit=max_concurrent)
    async with aiohttp.ClientSession(connector=connector) as session:
        tasks = [asyncio.create_task(check_one(session, u)) for u in sorted(sources)]
        results = await asyncio.gather(*tasks)

    valid_sources = [r for r in results if r]
>>>>>>> 22800126

    with path.open("w") as f:
        for url in valid_sources:
            f.write(f"{url}\n")
    logging.info("Valid sources: %d", len(valid_sources))
    return valid_sources


async def fetch_and_parse_configs(
    sources: Iterable[str], max_concurrent: int = 20
) -> Set[str]:
    """Fetch configs from sources respecting concurrency limits."""
    configs: Set[str] = set()

    semaphore = asyncio.Semaphore(max_concurrent)

    async def fetch_one(session: ClientSession, url: str) -> Set[str]:
        async with semaphore:
            text = await fetch_text(session, url)
        if not text:
            logging.warning("Failed to fetch %s", url)
            return set()
        return parse_configs_from_text(text)

    connector = aiohttp.TCPConnector(limit=max_concurrent)
    async with aiohttp.ClientSession(connector=connector) as session:
        tasks = [asyncio.create_task(fetch_one(session, u)) for u in sources]
        for task in asyncio.as_completed(tasks):
            configs.update(await task)

    return configs


async def scrape_telegram_configs(channels_path: Path, last_hours: int, cfg: Config) -> Set[str]:
    """Scrape telegram channels for configs."""
    if not channels_path.exists():
        logging.warning("channels file missing: %s", channels_path)
        return set()
    with channels_path.open() as f:
        channels = [line.strip().removeprefix("https://t.me/") for line in f if line.strip()]

    if not channels:
        logging.info("No channels specified in %s", channels_path)
        return set()

    since = datetime.utcnow() - timedelta(hours=last_hours)
    client = TelegramClient("user", cfg.telegram_api_id, cfg.telegram_api_hash)
    configs: Set[str] = set()

    try:
        await client.start()
        async with aiohttp.ClientSession() as session:
            for channel in channels:
                count_before = len(configs)
                success = False
                for _ in range(2):
                    try:
                        async for msg in client.iter_messages(channel, offset_date=since):
                            if isinstance(msg, Message) and msg.message:
                                text = msg.message
                                configs.update(parse_configs_from_text(text))
                                for sub in extract_subscription_urls(text):
                                    text2 = await fetch_text(session, sub)
                                    if text2:
                                        configs.update(parse_configs_from_text(text2))
                        success = True
                        break
                    except (errors.RPCError, OSError) as e:
                        logging.warning("Error scraping %s: %s", channel, e)
                        try:
                            await client.disconnect()
                            await client.connect()
                        except Exception as rexc:
                            logging.warning("Reconnect failed: %s", rexc)
                            break
                if not success:
                    logging.warning("Skipping %s due to repeated errors", channel)
                    continue
                logging.info(
                    "Channel %s -> %d new configs",
                    channel,
                    len(configs) - count_before,
                )
        await client.disconnect()
    except Exception as e:
        logging.warning("Telegram connection failed: %s", e)
        try:
            await client.disconnect()
        except Exception:
            pass
        return set()

    logging.info("Telegram configs found: %d", len(configs))
    return configs


def deduplicate_and_filter(config_set: Set[str], cfg: Config, protocols: List[str] | None = None) -> List[str]:
    """Apply filters and return sorted configs."""
    final = []
    protocols = protocols or cfg.protocols
    exclude = [re.compile(p) for p in cfg.exclude_patterns]
    for link in sorted(set(c.strip() for c in config_set)):
        l_lower = link.lower()
        if not any(l_lower.startswith(p + "://") for p in protocols):
            continue
        if any(r.search(l_lower) for r in exclude):
            continue
        if not is_valid_config(link):

            continue
        final.append(link)
    logging.info("Final configs count: %d", len(final))
    return final


def output_files(configs: List[str], out_dir: Path) -> None:
    """Write merged files."""
    out_dir.mkdir(parents=True, exist_ok=True)
    merged_path = out_dir / "merged.txt"
    merged_b64 = out_dir / "merged_base64.txt"
    text = "\n".join(configs)
    merged_path.write_text(text)
    b64_content = base64.b64encode(text.encode()).decode()
    merged_b64.write_text(b64_content)

    # Validate base64 decodes cleanly
    try:
        base64.b64decode(b64_content).decode()
    except Exception:
        logging.warning("Base64 validation failed")

    # Simple sing-box style JSON
    outbounds = []
    for idx, link in enumerate(configs):
        proto = link.split("://", 1)[0].lower()
        outbounds.append({"type": proto, "tag": f"node-{idx}", "raw": link})
    (out_dir / "merged_singbox.json").write_text(
        json.dumps({"outbounds": outbounds}, indent=2, ensure_ascii=False)
    )

    logging.info("Wrote %s, %s and merged_singbox.json", merged_path, merged_b64)


async def run_pipeline(cfg: Config, protocols: List[str] | None = None,
                       sources_file: Path = SOURCES_FILE,
                       channels_file: Path = CHANNELS_FILE) -> Path:
    """Full aggregation pipeline. Returns output directory."""
    sources = await check_and_update_sources(sources_file, cfg.max_concurrent)
    configs = await fetch_and_parse_configs(sources, cfg.max_concurrent)
    configs |= await scrape_telegram_configs(channels_file, 24, cfg)

    final = deduplicate_and_filter(configs, cfg, protocols)
    out_dir = Path(cfg.output_dir)
    output_files(final, out_dir)
    return out_dir


async def telegram_bot_mode(cfg: Config,
                            sources_file: Path = SOURCES_FILE,
                            channels_file: Path = CHANNELS_FILE) -> None:

    """Launch Telegram bot for on-demand updates."""
    bot = TelegramClient("bot", cfg.telegram_api_id, cfg.telegram_api_hash).start(bot_token=cfg.telegram_bot_token)
    last_update = None

    @bot.on(events.NewMessage(pattern="/help"))
    async def help_handler(event: events.NewMessage.Event) -> None:
        if event.sender_id not in cfg.allowed_user_ids:
            return
        await event.respond("/update - run aggregation\n/status - last update time")

    @bot.on(events.NewMessage(pattern="/update"))
    async def update_handler(event: events.NewMessage.Event) -> None:
        nonlocal last_update
        if event.sender_id not in cfg.allowed_user_ids:
            return
        await event.respond("Running update...")
        out_dir = await run_pipeline(cfg, None, sources_file, channels_file)

        for path in out_dir.iterdir():
            await event.respond(file=str(path))
        last_update = datetime.utcnow()

    @bot.on(events.NewMessage(pattern="/status"))
    async def status_handler(event: events.NewMessage.Event) -> None:
        if event.sender_id not in cfg.allowed_user_ids:
            return
        msg = "Never" if not last_update else last_update.isoformat()
        await event.respond(f"Last update: {msg}")

    logging.info("Bot running. Press Ctrl+C to exit.")
    await bot.run_until_disconnected()


def setup_logging(log_dir: Path) -> None:
    log_dir.mkdir(parents=True, exist_ok=True)
    log_file = log_dir / f"{datetime.utcnow().date()}.log"
    logging.basicConfig(
        level=logging.INFO,
        format="%(asctime)s [%(levelname)s] %(message)s",
        handlers=[
            logging.StreamHandler(),
            logging.FileHandler(log_file, encoding="utf-8"),
        ],
    )


def main() -> None:
    import argparse

    parser = argparse.ArgumentParser(description="Mass VPN Config Aggregator")
    parser.add_argument("--bot", action="store_true", help="run in telegram bot mode")
    parser.add_argument("--protocols", help="comma separated protocols to keep")
    parser.add_argument("--config", default=str(CONFIG_FILE), help="path to config.json")
    parser.add_argument("--sources", default=str(SOURCES_FILE), help="path to sources.txt")
    parser.add_argument("--channels", default=str(CHANNELS_FILE), help="path to channels.txt")
    parser.add_argument("--output-dir", help="override output directory from config")
    parser.add_argument(
        "--concurrent-limit",
        type=int,
        help="maximum simultaneous HTTP requests",
    )
    parser.add_argument(
        "--max-concurrent",
        type=int,
        help=argparse.SUPPRESS,
    )
    args = parser.parse_args()

    cfg = Config.load(Path(args.config))
    if args.output_dir:
        cfg.output_dir = args.output_dir
    if args.concurrent_limit is not None:
        cfg.max_concurrent = args.concurrent_limit
    elif args.max_concurrent is not None:
        cfg.max_concurrent = args.max_concurrent

    allowed_base = _get_script_dir()
    resolved_output = Path(cfg.output_dir).expanduser().resolve()
    try:
        resolved_output.relative_to(allowed_base)
    except ValueError:
        parser.error(f"--output-dir must be within {allowed_base}")
    cfg.output_dir = str(resolved_output)

    if args.protocols:
        protocols = [p.strip() for p in args.protocols.split(",") if p.strip()]
    else:
        protocols = None

    setup_logging(Path(cfg.log_dir))

    if args.bot:
        asyncio.run(telegram_bot_mode(cfg, Path(args.sources), Path(args.channels)))
    else:

        out_dir = asyncio.run(
            run_pipeline(
                cfg,
                protocols,
                Path(args.sources),
                Path(args.channels),
            )
        )
        print(f"Aggregation complete. Files written to {out_dir.resolve()}")



if __name__ == "__main__":
    main()<|MERGE_RESOLUTION|>--- conflicted
+++ resolved
@@ -182,13 +182,8 @@
     return configs
 
 
-<<<<<<< HEAD
 async def check_and_update_sources(path: Path, concurrent_limit: int = 20) -> List[str]:
     """Validate and deduplicate sources list concurrently."""
-=======
-async def check_and_update_sources(path: Path, max_concurrent: int = 20) -> List[str]:
-    """Validate and deduplicate sources list using concurrent checks."""
->>>>>>> 22800126
     if not path.exists():
         logging.warning("sources file not found: %s", path)
         return []
@@ -196,17 +191,11 @@
     with path.open() as f:
         sources = {line.strip() for line in f if line.strip()}
 
-<<<<<<< HEAD
     valid_sources: List[str] = []
     semaphore = asyncio.Semaphore(concurrent_limit)
     connector = aiohttp.TCPConnector(limit=concurrent_limit)
 
     async def check(url: str) -> str | None:
-=======
-    semaphore = asyncio.Semaphore(max_concurrent)
-
-    async def check_one(session: ClientSession, url: str) -> str | None:
->>>>>>> 22800126
         async with semaphore:
             text = await fetch_text(session, url)
         if not text:
@@ -217,21 +206,13 @@
             return None
         return url
 
-<<<<<<< HEAD
     async with aiohttp.ClientSession(connector=connector) as session:
         tasks = [asyncio.create_task(check(u)) for u in sorted(sources)]
         for task in asyncio.as_completed(tasks):
             result = await task
             if result:
                 valid_sources.append(result)
-=======
-    connector = aiohttp.TCPConnector(limit=max_concurrent)
-    async with aiohttp.ClientSession(connector=connector) as session:
-        tasks = [asyncio.create_task(check_one(session, u)) for u in sorted(sources)]
-        results = await asyncio.gather(*tasks)
-
-    valid_sources = [r for r in results if r]
->>>>>>> 22800126
+
 
     with path.open("w") as f:
         for url in valid_sources:
